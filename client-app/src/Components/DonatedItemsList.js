--- conflicted
+++ resolved
@@ -378,16 +378,6 @@
                     )}
                     <button onClick={() => setModalIsOpen(false)}>Close</button>
                 </Modal>
-<<<<<<< HEAD
-=======
-                <div
-                    style={{ position: 'fixed', bottom: '20px', right: '20px' }}
-                >
-                    <button onClick={() => handleAddNewDonationClick()}>
-                        <FaPlus size={24} />
-                    </button>
-                </div>
->>>>>>> e27ead21
             </div>
         </>
     );
