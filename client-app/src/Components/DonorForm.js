--- conflicted
+++ resolved
@@ -1,14 +1,6 @@
-<<<<<<< HEAD
-// // DonorForm.js
-
-import React, { useState, useEffect } from 'react';
-import axios from 'axios';
-import '../css/DonorForm.css';
-=======
 import React, { useState } from "react";
 import axios from "axios";
 import "../css/DonorForm.css";
->>>>>>> bc4a7951
 
 const DonorForm = () => {
   const [formData, setFormData] = useState({
@@ -29,11 +21,6 @@
   const [successMessage, setSuccessMessage] = useState(null);
 
   const handleChange = (e) => {
-<<<<<<< HEAD
-    const { name, value } = e.target;
-    setFormData({ ...formData, [name]: value });
-    setErrors({ ...errors, [name]: '' });
-=======
     const { name, value, type, checked } = e.target;
     if (type === "checkbox") {
       setFormData((prevState) => ({ ...prevState, [name]: checked }));
@@ -41,12 +28,10 @@
       setFormData((prevState) => ({ ...prevState, [name]: value }));
     }
     setErrors((prevState) => ({ ...prevState, [name]: "" }));
->>>>>>> bc4a7951
     setErrorMessage(null);
     setSuccessMessage(null);
   };
 
-<<<<<<< HEAD
   useEffect(() => {
     const handleRefresh = async () => {
       setFormData({ ...formData }); // Reset to default
@@ -56,14 +41,6 @@
 
   const validateForm = () => {
     const newErrors = {};
-    if (!formData.donor_firstName.trim()) {
-      newErrors.donor_firstName = 'First Name is required';
-    }
-    if (!formData.donor_lastName.trim()) {
-      newErrors.donor_lastName = 'Last Name is required';
-=======
-  const validateForm = () => {
-    const newErrors = {};
     if (!formData.firstName.trim())
       newErrors.firstName = "First Name is required";
     if (!formData.lastName.trim()) newErrors.lastName = "Last Name is required";
@@ -71,7 +48,6 @@
       newErrors.email = "Email is required";
     } else if (!/^[^\s@]+@[^\s@]+\.[^\s@]+$/.test(formData.email)) {
       newErrors.email = "Invalid email format";
->>>>>>> bc4a7951
     }
     if (!formData.zipcode.trim()) {
       newErrors.zipcode = "Zip Code is required";
@@ -79,68 +55,11 @@
       newErrors.zipcode = "Invalid zip code format";
     }
     setErrors(newErrors);
-<<<<<<< HEAD
-    return Object.keys(newErrors).length === 0; 
-  };
-
-  const isValidEmail = (email) => {
-    const regex = /^[^\s@]+@[^\s@]+\.[^\s@]+$/;
-    return regex.test(email);
-  };
-
-  const isValidZipCode = (zipCode) => {
-    const regex = /^\d{5}$/;
-    return regex.test(zipCode);
-=======
     return Object.keys(newErrors).length === 0;
->>>>>>> bc4a7951
   };
 
   const handleSubmit = async (event) => {
     event.preventDefault();
-<<<<<<< HEAD
-    const isFormValid = validateForm();
-    if (isFormValid) {
-      try {
-        const response = await axios.post('http://localhost:5000/donor', formData);
-        if (response.status === 201) {
-          setSuccessMessage('Donor added successfully!');
-          try {
-            const donor_name = formData.donor_firstName + " " + formData.donor_lastName;
-            const email = formData.donor_email;
-            const emailresponse = await axios.post('http://localhost:5001/send-email/', {
-              donor_name,
-              email,
-            });
-            if (emailresponse.status === 200) {
-              setSuccessMessage('Email sent successfully!');
-            } else {
-              setErrorMessage('Email not sent');
-            }
-          } catch (errorResponse) {
-            console.error('Error sending email:', errorResponse);
-          }
-        } else {
-          setErrorMessage('Donor not added');
-        }
-        setFormData({
-          donor_firstName: '',
-          donor_lastName: '',
-          donor_contact: '',
-          donor_email: '',
-          donor_address_line1: '',
-          donor_address_line2: '',
-          donor_state: '',
-          donor_city: '',
-          donor_zipcode: '',
-          email_opt_in: ''
-        });
-      } catch (error) {
-        setErrorMessage(error.response?.data?.message || 'Error adding donor');
-      }
-    } else {
-      setErrorMessage('Form has validation errors');
-=======
     if (validateForm()) {
       try {
         const response = await axios.post(
@@ -169,18 +88,10 @@
       }
     } else {
       setErrorMessage("Form has validation errors");
->>>>>>> bc4a7951
     }
   };
 
   return (
-<<<<<<< HEAD
-    <div className="outer-container">
-      <div className="donor-form">
-        <h1 className="text-2xl font-bold mb-4">Add Donor Details</h1>
-        {errorMessage && (
-          <p className="block text-sm font-semibold mb-1" style={{ backgroundColor: 'red' }}>
-=======
     <div className="outer-container mx-auto p-4">
       <div className="donor-form">
         <h1 className="text-2xl font-bold mb-4">Add Donor Details</h1>
@@ -189,184 +100,10 @@
             className="block text-sm font-semibold mb-1"
             style={{ backgroundColor: "red" }}
           >
->>>>>>> bc4a7951
             {errorMessage}
           </p>
         )}
         {successMessage && (
-<<<<<<< HEAD
-          <p className="block text-sm font-semibold mb-1" style={{ backgroundColor: 'green' }}>
-            {successMessage}
-          </p>
-        )}
-        <form onSubmit={handleSubmit} className="form-grid">
-          <div>
-            <label htmlFor="donor_firstName" className="block text-sm font-semibold mb-1">
-              First Name:
-            </label>
-            <input
-              type="text"
-              id="donor_firstName"
-              name="donor_firstName"
-              value={formData.donor_firstName}
-              onChange={handleChange}
-              className={`w-full px-3 py-2 rounded border ${errors.donor_firstName ? 'border-red-500' : ''}`}
-            />
-            {errors.donor_firstName && <p className="text-red-500 text-sm mt-1">{errors.donor_firstName}</p>}
-          </div>
-
-          <div>
-            <label htmlFor="donor_lastName" className="block text-sm font-semibold mb-1">
-              Last Name:
-            </label>
-            <input
-              type="text"
-              id="donor_lastName"
-              name="donor_lastName"
-              value={formData.donor_lastName}
-              onChange={handleChange}
-              className={`w-full px-3 py-2 rounded border ${errors.donor_lastName ? 'border-red-500' : ''}`}
-            />
-            {errors.donor_lastName && <p className="text-red-500 text-sm mt-1">{errors.donor_lastName}</p>}
-          </div>
-
-          <div>
-            <label htmlFor="donor_contact" className="block text-sm font-semibold mb-1">
-              Contact Number:
-            </label>
-            <input
-              type="text"
-              id="donor_contact"
-              name="donor_contact"
-              value={formData.donor_contact}
-              onChange={handleChange}
-              className="w-full px-3 py-2 rounded border border-gray-300"
-            />
-          </div>
-
-          <div>
-            <label htmlFor="donor_email" className="block text-sm font-semibold mb-1">
-              Email:
-            </label>
-            <input
-              type="email"
-              id="donor_email"
-              name="donor_email"
-              value={formData.donor_email}
-              onChange={handleChange}
-              className={`w-full px-3 py-2 rounded border ${errors.donor_email ? 'border-red-500' : ''}`}
-            />
-            {errors.donor_email && <p className="text-red-500 text-sm mt-1">{errors.donor_email}</p>}
-          </div>
-
-          <div>
-            <label htmlFor="donor_address_line1" className="block text-sm font-semibold mb-1">
-              Address Line 1:
-            </label>
-            <input
-              type="text"
-              id="donor_address_line1"
-              name="donor_address_line1"
-              value={formData.donor_address_line1}
-              onChange={handleChange}
-              className="w-full px-3 py-2 rounded border border-gray-300"
-            />
-          </div>
-
-          <div>
-            <label htmlFor="donor_address_line2" className="block text-sm font-semibold mb-1">
-              Address Line 2:
-            </label>
-            <input
-              type="text"
-              id="donor_address_line2"
-              name="donor_address_line2"
-              value={formData.donor_address_line2}
-              onChange={handleChange}
-              className="w-full px-3 py-2 rounded border border-gray-300"
-            />
-          </div>
-
-          <div>
-            <label htmlFor="donor_state" className="block text-sm font-semibold mb-1">
-              State:
-            </label>
-            <input
-              type="text"
-              id="donor_state"
-              name="donor_state"
-              value={formData.donor_state}
-              onChange={handleChange}
-              className="w-full px-3 py-2 rounded border border-gray-300"
-            />
-          </div>
-
-          <div>
-            <label htmlFor="donor_city" className="block text-sm font-semibold mb-1">
-              City:
-            </label>
-            <input
-              type="text"
-              id="donor_city"
-              name="donor_city"
-              value={formData.donor_city}
-              onChange={handleChange}
-              className="w-full px-3 py-2 rounded border border-gray-300"
-            />
-          </div>
-
-          <div>
-            <label htmlFor="donor_zipcode" className="block text-sm font-semibold mb-1">
-              Zip Code:
-            </label>
-            <input
-              type="text"
-              id="donor_zipcode"
-              name="donor_zipcode"
-              value={formData.donor_zipcode}
-              onChange={handleChange}
-              className={`w-full px-3 py-2 rounded border ${errors.donor_zipcode ? 'border-red-500' : ''}`}
-            />
-            {errors.donor_zipcode && <p className="text-red-500 text-sm mt-1">{errors.donor_zipcode}</p>}
-          </div>
-
-          <div className="email-opt-in">
-            <label>Email Opt-in:</label>
-            <div className="radio-group">
-              <label htmlFor="email_opt_in_yes">
-                <input
-                  type="radio"
-                  id="email_opt_in_yes"
-                  name="email_opt_in"
-                  value="Yes"
-                  checked={formData.email_opt_in === 'Yes'}
-                  onChange={handleChange}
-                />
-                Yes
-              </label>
-              <label htmlFor="email_opt_in_no">
-                <input
-                  type="radio"
-                  id="email_opt_in_no"
-                  name="email_opt_in"
-                  value="No"
-                  checked={formData.email_opt_in === 'No'}
-                  onChange={handleChange}
-                />
-                No
-              </label>
-            </div>
-          </div>
-
-          <div className="button-container">
-            <button type="submit" className="bg-blue-500 hover:bg-blue-700 text-white font-semibold py-2 px-4 rounded-full">
-              Add Donor
-            </button>
-            <button type="button" className="bg-blue-500 hover:bg-blue-700 text-white font-semibold py-2 px-4 rounded-full ml-4">
-              Refresh
-            </button>
-          </div>
-=======
           <p
             className="block text-sm font-semibold mb-1"
             style={{ backgroundColor: "green" }}
@@ -424,15 +161,10 @@
           >
             Add Donor
           </button>
->>>>>>> bc4a7951
         </form>
       </div>
     </div>
   );
 };
 
-<<<<<<< HEAD
-export default DonorForm;
-=======
-export default DonorForm;
->>>>>>> bc4a7951
+export default DonorForm;