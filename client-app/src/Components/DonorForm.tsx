import React, { useState, ChangeEvent, FormEvent } from 'react';
import axios from 'axios';
import '../css/DonorForm.css';

interface FormData {
    firstName: string;
    lastName: string;
    contact: string;
    email: string;
    addressLine1: string;
    addressLine2: string;
    state: string;
    city: string;
    zipcode: string;
    emailOptIn: boolean;
}

interface FormErrors {
    [key: string]: string;
}

const DonorForm: React.FC = () => {
    const [formData, setFormData] = useState<FormData>({
        firstName: '',
        lastName: '',
        contact: '',
        email: '',
        addressLine1: '',
        addressLine2: '',
        state: '',
        city: '',
        zipcode: '',
        emailOptIn: false,
    });

    const [errors, setErrors] = useState<FormErrors>({});
    const [errorMessage, setErrorMessage] = useState<string | null>(null);
    const [successMessage, setSuccessMessage] = useState<string | null>(null);

<<<<<<< HEAD
    const handleChange = (e: ChangeEvent<HTMLInputElement>) => {
        const { name, value, type, checked } = e.target;
        setFormData(prevState => ({
            ...prevState,
            [name]: type === 'checkbox' ? checked : value,
        }));
        setErrors(prevState => ({ ...prevState, [name]: '' }));
        setErrorMessage(null);
        setSuccessMessage(null);
    };

    const validateForm = (): boolean => {
        const newErrors: FormErrors = {};
        if (!formData.firstName.trim())
            newErrors.firstName = 'First Name is required';
        if (!formData.lastName.trim())
            newErrors.lastName = 'Last Name is required';
        if (!formData.email.trim()) {
            newErrors.email = 'Email is required';
        } else if (!/^[^\s@]+@[^\s@]+\.[^\s@]+$/.test(formData.email)) {
            newErrors.email = 'Invalid email format';
        }
        if (!formData.zipcode.trim()) {
            newErrors.zipcode = 'Zip Code is required';
        } else if (!/^\d{5}$/.test(formData.zipcode)) {
            newErrors.zipcode = 'Invalid zip code format';
        }
        setErrors(newErrors);
        return Object.keys(newErrors).length === 0;
    };

    const handleSubmit = async (event: FormEvent<HTMLFormElement>) => {
        event.preventDefault();
        if (validateForm()) {
            try {
                const response = await axios.post(
                    'http://localhost:5000/donor',
                    formData,
                );
                if (response.status === 201) {
                    setSuccessMessage('Donor added successfully!');
                    setFormData({
                        firstName: '',
                        lastName: '',
                        contact: '',
                        email: '',
                        addressLine1: '',
                        addressLine2: '',
                        state: '',
                        city: '',
                        zipcode: '',
                        emailOptIn: false,
                    });
                } else {
                    setErrorMessage('Donor not added');
                }
            } catch (error: unknown) {
                // Assuming error is of type AxiosError for simplicity, directly accessing message
                const message =
                    (error as any).response?.data?.message ||
                    'Error adding donor';
                setErrorMessage(message);
            }
=======
  // Handle input change for all fields
  const handleChange = (e: ChangeEvent<HTMLInputElement>) => {
    const { name, value, type, checked } = e.target;
    setFormData((prevState) => ({
      ...prevState,
      [name]: type === 'checkbox' ? checked : value,
    }));
    setErrors((prevState) => ({ ...prevState, [name]: '' })); // Reset errors on change
    setErrorMessage(null);
    setSuccessMessage(null);
  };

  // Generalized validation function to reduce code repetition
  const validateField = (name: string, value: string) => {
    const requiredFields = ['firstName', 'lastName', 'contact', 'email', 'addressLine1', 'state', 'city', 'zipcode'];
    
    if (requiredFields.includes(name) && !value.trim()) {
      return `${name.replace(/([A-Z])/g, ' $1')} is required`; // Add spaces to camelCase names
    }
    if (name === 'email' && !/^[^\s@]+@[^\s@]+\.[^\s@]+$/.test(value)) {
      return 'Invalid email format';
    } else if (name === 'contact' && value && !/^[0-9]{10}$/.test(value)) {
      return 'Contact must be a 10-digit number';
    } else if (name === 'zipcode' && !/^\d{5}$/.test(value)) {
      return 'Invalid zip code format';
    }
    return '';
  };

  // Validation for entire form
  const validateForm = (): boolean => {
    const newErrors: FormErrors = {};
    Object.keys(formData).forEach((field) => {
      const error = validateField(field, (formData as any)[field]);
      if (error) newErrors[field] = error;
    });
    setErrors(newErrors);
    return Object.keys(newErrors).length === 0;
  };

  // Handle form submission
  const handleSubmit = async (event: FormEvent<HTMLFormElement>) => {
    event.preventDefault();
    if (validateForm()) {
      try {
        const response = await axios.post('http://localhost:5000/donor', formData);
        if (response.status === 201) {
          setSuccessMessage('Donor added successfully!');
          setFormData({
            firstName: '',
            lastName: '',
            contact: '',
            email: '',
            addressLine1: '',
            addressLine2: '',
            state: '',
            city: '',
            zipcode: '',
            emailOptIn: false,
          });
>>>>>>> 7348648b
        } else {
            setErrorMessage('Form has validation errors');
        }
<<<<<<< HEAD
    };

    return (
        <div className="outer-container mx-auto p-4">
            <div className="donor-form">
                <h1 className="text-2xl font-bold mb-4">Add Donor Details</h1>
                {errorMessage && (
                    <p
                        className="block text-sm font-semibold mb-1"
                        style={{ backgroundColor: 'red' }}
                    >
                        {errorMessage}
                    </p>
                )}
                {successMessage && (
                    <p
                        className="block text-sm font-semibold mb-1"
                        style={{ backgroundColor: 'green' }}
                    >
                        {successMessage}
                    </p>
                )}
                <form onSubmit={handleSubmit}>
                    {/* Explicit fields defined individually */}
                    <div className="mb-4">
                        <label
                            htmlFor="firstName"
                            className="block text-sm font-semibold mb-1"
                        >
                            First Name:
                        </label>
                        <input
                            type="text"
                            id="firstName"
                            name="firstName"
                            value={formData.firstName}
                            onChange={handleChange}
                            className={`w-full px-3 py-2 rounded border ${errors.firstName ? 'border-red-500' : 'border-gray-300'}`}
                        />
                        {errors.firstName && (
                            <p className="text-red-500 text-sm mt-1">
                                {errors.firstName}
                            </p>
                        )}
                    </div>
                    <div className="mb-4">
                        <label
                            htmlFor="lastName"
                            className="block text-sm font-semibold mb-1"
                        >
                            Last Name:
                        </label>
                        <input
                            type="text"
                            id="lastName"
                            name="lastName"
                            value={formData.lastName}
                            onChange={handleChange}
                            className={`w-full px-3 py-2 rounded border ${errors.lastName ? 'border-red-500' : 'border-gray-300'}`}
                        />
                        {errors.lastName && (
                            <p className="text-red-500 text-sm mt-1">
                                {errors.lastName}
                            </p>
                        )}
                    </div>
                    <div className="mb-4">
                        <label
                            htmlFor="contact"
                            className="block text-sm font-semibold mb-1"
                        >
                            Contact:
                        </label>
                        <input
                            type="text"
                            id="contact"
                            name="contact"
                            value={formData.contact}
                            onChange={handleChange}
                            className={`w-full px-3 py-2 rounded border ${errors.contact ? 'border-red-500' : 'border-gray-300'}`}
                        />
                        {errors.contact && (
                            <p className="text-red-500 text-sm mt-1">
                                {errors.contact}
                            </p>
                        )}
                    </div>
                    <div className="mb-4">
                        <label
                            htmlFor="email"
                            className="block text-sm font-semibold mb-1"
                        >
                            Email:
                        </label>
                        <input
                            type="email"
                            id="email"
                            name="email"
                            value={formData.email}
                            onChange={handleChange}
                            className={`w-full px-3 py-2 rounded border ${errors.email ? 'border-red-500' : 'border-gray-300'}`}
                        />
                        {errors.email && (
                            <p className="text-red-500 text-sm mt-1">
                                {errors.email}
                            </p>
                        )}
                    </div>
                    <div className="mb-4">
                        <label
                            htmlFor="addressLine1"
                            className="block text-sm font-semibold mb-1"
                        >
                            Address Line 1:
                        </label>
                        <input
                            type="text"
                            id="addressLine1"
                            name="addressLine1"
                            value={formData.addressLine1}
                            onChange={handleChange}
                            className={`w-full px-3 py-2 rounded border ${errors.addressLine1 ? 'border-red-500' : 'border-gray-300'}`}
                        />
                        {errors.addressLine1 && (
                            <p className="text-red-500 text-sm mt-1">
                                {errors.addressLine1}
                            </p>
                        )}
                    </div>
                    <div className="mb-4">
                        <label
                            htmlFor="addressLine2"
                            className="block text-sm font-semibold mb-1"
                        >
                            Address Line 2:
                        </label>
                        <input
                            type="text"
                            id="addressLine2"
                            name="addressLine2"
                            value={formData.addressLine2}
                            onChange={handleChange}
                            className={`w-full px-3 py-2 rounded border ${errors.addressLine2 ? 'border-red-500' : 'border-gray-300'}`}
                        />
                        {errors.addressLine2 && (
                            <p className="text-red-500 text-sm mt-1">
                                {errors.addressLine2}
                            </p>
                        )}
                    </div>
                    <div className="mb-4">
                        <label
                            htmlFor="state"
                            className="block text-sm font-semibold mb-1"
                        >
                            State:
                        </label>
                        <input
                            type="text"
                            id="state"
                            name="state"
                            value={formData.state}
                            onChange={handleChange}
                            className={`w-full px-3 py-2 rounded border ${errors.state ? 'border-red-500' : 'border-gray-300'}`}
                        />
                        {errors.state && (
                            <p className="text-red-500 text-sm mt-1">
                                {errors.state}
                            </p>
                        )}
                    </div>
                    <div className="mb-4">
                        <label
                            htmlFor="city"
                            className="block text-sm font-semibold mb-1"
                        >
                            City:
                        </label>
                        <input
                            type="text"
                            id="city"
                            name="city"
                            value={formData.city}
                            onChange={handleChange}
                            className={`w-full px-3 py-2 rounded border ${errors.city ? 'border-red-500' : 'border-gray-300'}`}
                        />
                        {errors.city && (
                            <p className="text-red-500 text-sm mt-1">
                                {errors.city}
                            </p>
                        )}
                    </div>
                    <div className="mb-4">
                        <label
                            htmlFor="zipcode"
                            className="block text-sm font-semibold mb-1"
                        >
                            Zip Code:
                        </label>
                        <input
                            type="text"
                            id="zipcode"
                            name="zipcode"
                            value={formData.zipcode}
                            onChange={handleChange}
                            className={`w-full px-3 py-2 rounded border ${errors.zipcode ? 'border-red-500' : 'border-gray-300'}`}
                        />
                        {errors.zipcode && (
                            <p className="text-red-500 text-sm mt-1">
                                {errors.zipcode}
                            </p>
                        )}
                    </div>
                    <div className="mb-4">
                        <label htmlFor="emailOptIn">Email Opt-in:</label>
                        <input
                            type="checkbox"
                            id="emailOptIn"
                            name="emailOptIn"
                            checked={formData.emailOptIn}
                            onChange={handleChange}
                        />
                    </div>
                    <button
                        type="submit"
                        className="bg-blue-500 hover:bg-blue-700 text-white font-semibold py-2 px-4 rounded-full"
                    >
                        Add Donor
                    </button>
                </form>
            </div>
        </div>
    );
=======
      } catch (error: unknown) {
        const message = (error as any).response?.data?.message || 'Error adding donor';
        setErrorMessage(message);
      }
    } else {
      setErrorMessage('Form has validation errors');
    }
  };

  // Handle form reset
  const handleRefresh = () => {
    setFormData({
      firstName: '',
      lastName: '',
      contact: '',
      email: '',
      addressLine1: '',
      addressLine2: '',
      state: '',
      city: '',
      zipcode: '',
      emailOptIn: false,
    });
    setErrors({});
    setErrorMessage(null);
    setSuccessMessage(null);
  };

  // Reusable function to render form fields (text and checkbox)
  const renderFormField = (label: string, name: keyof FormData, type = 'text', required = true) => (
    <div className="form-field">
      <label htmlFor={name} className="block text-sm font-semibold mb-1">
        {label}{required && <span className="text-red-500">&nbsp;*</span>}
      </label>
      <input
          type={type}
          id={name}
          name={name}
          value={formData[name] as string}
          onChange={handleChange}
          className={`w-full px-3 py-2 rounded border ${errors[name] ? 'border-red-500' : 'border-gray-300'}`}
      />
      {errors[name] && <p className="text-red-500 text-sm mt-1">{errors[name]}</p>}
    </div>
  );

  return (
    <div className="donor-form outer-container mx-auto p-10">
      <h1 className="text-2xl font-bold heading-centered">Add Donor Details</h1>
      {errorMessage && <p className="error-message">{errorMessage}</p>}
      {successMessage && <p className="success-message">{successMessage}</p>}
      <form onSubmit={handleSubmit} className="form-grid">
        {renderFormField('First Name', 'firstName')}
        {renderFormField('Last Name', 'lastName')}
        {renderFormField('Contact', 'contact')}
        {renderFormField('Email', 'email', 'email')}
        {renderFormField('Address Line 1', 'addressLine1')}
        {renderFormField('Address Line 2', 'addressLine2', 'text', false)}
        {renderFormField('State', 'state')}
        {renderFormField('City', 'city')}
        {renderFormField('Zip Code', 'zipcode')}

        {/* Email Opt-In Field */}
        <div className="form-field">
          <label htmlFor="emailOptIn" className="block text-sm font-semibold mb-1">
            Email Opt-in
          </label>
          <div className="checkbox-container">
            <input
              type="checkbox"
              id="emailOptIn"
              name="emailOptIn"
              checked={formData.emailOptIn}
              onChange={handleChange}
            />
            <span className="checkbox-message"> Stay updated with donation progress</span>
          </div>
        </div>

        <div className="form-field full-width button-container">
          <button type="submit" className="submit-button">Add Donor</button>
          <button type="button" onClick={handleRefresh} className="refresh-button">Refresh</button>
        </div>
      </form>
    </div>
  );
>>>>>>> 7348648b
};

export default DonorForm;
<|MERGE_RESOLUTION|>--- conflicted
+++ resolved
@@ -37,71 +37,6 @@
     const [errorMessage, setErrorMessage] = useState<string | null>(null);
     const [successMessage, setSuccessMessage] = useState<string | null>(null);
 
-<<<<<<< HEAD
-    const handleChange = (e: ChangeEvent<HTMLInputElement>) => {
-        const { name, value, type, checked } = e.target;
-        setFormData(prevState => ({
-            ...prevState,
-            [name]: type === 'checkbox' ? checked : value,
-        }));
-        setErrors(prevState => ({ ...prevState, [name]: '' }));
-        setErrorMessage(null);
-        setSuccessMessage(null);
-    };
-
-    const validateForm = (): boolean => {
-        const newErrors: FormErrors = {};
-        if (!formData.firstName.trim())
-            newErrors.firstName = 'First Name is required';
-        if (!formData.lastName.trim())
-            newErrors.lastName = 'Last Name is required';
-        if (!formData.email.trim()) {
-            newErrors.email = 'Email is required';
-        } else if (!/^[^\s@]+@[^\s@]+\.[^\s@]+$/.test(formData.email)) {
-            newErrors.email = 'Invalid email format';
-        }
-        if (!formData.zipcode.trim()) {
-            newErrors.zipcode = 'Zip Code is required';
-        } else if (!/^\d{5}$/.test(formData.zipcode)) {
-            newErrors.zipcode = 'Invalid zip code format';
-        }
-        setErrors(newErrors);
-        return Object.keys(newErrors).length === 0;
-    };
-
-    const handleSubmit = async (event: FormEvent<HTMLFormElement>) => {
-        event.preventDefault();
-        if (validateForm()) {
-            try {
-                const response = await axios.post(
-                    'http://localhost:5000/donor',
-                    formData,
-                );
-                if (response.status === 201) {
-                    setSuccessMessage('Donor added successfully!');
-                    setFormData({
-                        firstName: '',
-                        lastName: '',
-                        contact: '',
-                        email: '',
-                        addressLine1: '',
-                        addressLine2: '',
-                        state: '',
-                        city: '',
-                        zipcode: '',
-                        emailOptIn: false,
-                    });
-                } else {
-                    setErrorMessage('Donor not added');
-                }
-            } catch (error: unknown) {
-                // Assuming error is of type AxiosError for simplicity, directly accessing message
-                const message =
-                    (error as any).response?.data?.message ||
-                    'Error adding donor';
-                setErrorMessage(message);
-            }
-=======
   // Handle input change for all fields
   const handleChange = (e: ChangeEvent<HTMLInputElement>) => {
     const { name, value, type, checked } = e.target;
@@ -162,245 +97,9 @@
             zipcode: '',
             emailOptIn: false,
           });
->>>>>>> 7348648b
         } else {
-            setErrorMessage('Form has validation errors');
+          setErrorMessage('Donor not added');
         }
-<<<<<<< HEAD
-    };
-
-    return (
-        <div className="outer-container mx-auto p-4">
-            <div className="donor-form">
-                <h1 className="text-2xl font-bold mb-4">Add Donor Details</h1>
-                {errorMessage && (
-                    <p
-                        className="block text-sm font-semibold mb-1"
-                        style={{ backgroundColor: 'red' }}
-                    >
-                        {errorMessage}
-                    </p>
-                )}
-                {successMessage && (
-                    <p
-                        className="block text-sm font-semibold mb-1"
-                        style={{ backgroundColor: 'green' }}
-                    >
-                        {successMessage}
-                    </p>
-                )}
-                <form onSubmit={handleSubmit}>
-                    {/* Explicit fields defined individually */}
-                    <div className="mb-4">
-                        <label
-                            htmlFor="firstName"
-                            className="block text-sm font-semibold mb-1"
-                        >
-                            First Name:
-                        </label>
-                        <input
-                            type="text"
-                            id="firstName"
-                            name="firstName"
-                            value={formData.firstName}
-                            onChange={handleChange}
-                            className={`w-full px-3 py-2 rounded border ${errors.firstName ? 'border-red-500' : 'border-gray-300'}`}
-                        />
-                        {errors.firstName && (
-                            <p className="text-red-500 text-sm mt-1">
-                                {errors.firstName}
-                            </p>
-                        )}
-                    </div>
-                    <div className="mb-4">
-                        <label
-                            htmlFor="lastName"
-                            className="block text-sm font-semibold mb-1"
-                        >
-                            Last Name:
-                        </label>
-                        <input
-                            type="text"
-                            id="lastName"
-                            name="lastName"
-                            value={formData.lastName}
-                            onChange={handleChange}
-                            className={`w-full px-3 py-2 rounded border ${errors.lastName ? 'border-red-500' : 'border-gray-300'}`}
-                        />
-                        {errors.lastName && (
-                            <p className="text-red-500 text-sm mt-1">
-                                {errors.lastName}
-                            </p>
-                        )}
-                    </div>
-                    <div className="mb-4">
-                        <label
-                            htmlFor="contact"
-                            className="block text-sm font-semibold mb-1"
-                        >
-                            Contact:
-                        </label>
-                        <input
-                            type="text"
-                            id="contact"
-                            name="contact"
-                            value={formData.contact}
-                            onChange={handleChange}
-                            className={`w-full px-3 py-2 rounded border ${errors.contact ? 'border-red-500' : 'border-gray-300'}`}
-                        />
-                        {errors.contact && (
-                            <p className="text-red-500 text-sm mt-1">
-                                {errors.contact}
-                            </p>
-                        )}
-                    </div>
-                    <div className="mb-4">
-                        <label
-                            htmlFor="email"
-                            className="block text-sm font-semibold mb-1"
-                        >
-                            Email:
-                        </label>
-                        <input
-                            type="email"
-                            id="email"
-                            name="email"
-                            value={formData.email}
-                            onChange={handleChange}
-                            className={`w-full px-3 py-2 rounded border ${errors.email ? 'border-red-500' : 'border-gray-300'}`}
-                        />
-                        {errors.email && (
-                            <p className="text-red-500 text-sm mt-1">
-                                {errors.email}
-                            </p>
-                        )}
-                    </div>
-                    <div className="mb-4">
-                        <label
-                            htmlFor="addressLine1"
-                            className="block text-sm font-semibold mb-1"
-                        >
-                            Address Line 1:
-                        </label>
-                        <input
-                            type="text"
-                            id="addressLine1"
-                            name="addressLine1"
-                            value={formData.addressLine1}
-                            onChange={handleChange}
-                            className={`w-full px-3 py-2 rounded border ${errors.addressLine1 ? 'border-red-500' : 'border-gray-300'}`}
-                        />
-                        {errors.addressLine1 && (
-                            <p className="text-red-500 text-sm mt-1">
-                                {errors.addressLine1}
-                            </p>
-                        )}
-                    </div>
-                    <div className="mb-4">
-                        <label
-                            htmlFor="addressLine2"
-                            className="block text-sm font-semibold mb-1"
-                        >
-                            Address Line 2:
-                        </label>
-                        <input
-                            type="text"
-                            id="addressLine2"
-                            name="addressLine2"
-                            value={formData.addressLine2}
-                            onChange={handleChange}
-                            className={`w-full px-3 py-2 rounded border ${errors.addressLine2 ? 'border-red-500' : 'border-gray-300'}`}
-                        />
-                        {errors.addressLine2 && (
-                            <p className="text-red-500 text-sm mt-1">
-                                {errors.addressLine2}
-                            </p>
-                        )}
-                    </div>
-                    <div className="mb-4">
-                        <label
-                            htmlFor="state"
-                            className="block text-sm font-semibold mb-1"
-                        >
-                            State:
-                        </label>
-                        <input
-                            type="text"
-                            id="state"
-                            name="state"
-                            value={formData.state}
-                            onChange={handleChange}
-                            className={`w-full px-3 py-2 rounded border ${errors.state ? 'border-red-500' : 'border-gray-300'}`}
-                        />
-                        {errors.state && (
-                            <p className="text-red-500 text-sm mt-1">
-                                {errors.state}
-                            </p>
-                        )}
-                    </div>
-                    <div className="mb-4">
-                        <label
-                            htmlFor="city"
-                            className="block text-sm font-semibold mb-1"
-                        >
-                            City:
-                        </label>
-                        <input
-                            type="text"
-                            id="city"
-                            name="city"
-                            value={formData.city}
-                            onChange={handleChange}
-                            className={`w-full px-3 py-2 rounded border ${errors.city ? 'border-red-500' : 'border-gray-300'}`}
-                        />
-                        {errors.city && (
-                            <p className="text-red-500 text-sm mt-1">
-                                {errors.city}
-                            </p>
-                        )}
-                    </div>
-                    <div className="mb-4">
-                        <label
-                            htmlFor="zipcode"
-                            className="block text-sm font-semibold mb-1"
-                        >
-                            Zip Code:
-                        </label>
-                        <input
-                            type="text"
-                            id="zipcode"
-                            name="zipcode"
-                            value={formData.zipcode}
-                            onChange={handleChange}
-                            className={`w-full px-3 py-2 rounded border ${errors.zipcode ? 'border-red-500' : 'border-gray-300'}`}
-                        />
-                        {errors.zipcode && (
-                            <p className="text-red-500 text-sm mt-1">
-                                {errors.zipcode}
-                            </p>
-                        )}
-                    </div>
-                    <div className="mb-4">
-                        <label htmlFor="emailOptIn">Email Opt-in:</label>
-                        <input
-                            type="checkbox"
-                            id="emailOptIn"
-                            name="emailOptIn"
-                            checked={formData.emailOptIn}
-                            onChange={handleChange}
-                        />
-                    </div>
-                    <button
-                        type="submit"
-                        className="bg-blue-500 hover:bg-blue-700 text-white font-semibold py-2 px-4 rounded-full"
-                    >
-                        Add Donor
-                    </button>
-                </form>
-            </div>
-        </div>
-    );
-=======
       } catch (error: unknown) {
         const message = (error as any).response?.data?.message || 'Error adding donor';
         setErrorMessage(message);
@@ -487,7 +186,6 @@
       </form>
     </div>
   );
->>>>>>> 7348648b
 };
 
 export default DonorForm;
