import React, { useState, ChangeEvent, FormEvent, useEffect } from 'react';
import axios from 'axios';
import { useNavigate } from 'react-router-dom';
import '../css/DonorForm.css';

interface FormData {
    itemType: string;
    currentStatus: string;
    donorId: number | null;
    programId: number | null;
    dateDonated: string;
    imageFiles: File[];
}

interface FormErrors {
    [key: string]: string;
}

interface Option {
    value: string;
    label: string;
    id?: number;
}

const NewItemForm: React.FC = () => {
    const navigate = useNavigate();
    const [formData, setFormData] = useState<FormData>({
        itemType: '',
        currentStatus: 'Received',
        donorId: null,
        programId: null,
        imageFiles: [],
        dateDonated: '',
    });

    const itemTypeOptions: Option[] = [
        { value: 'bicycle', label: 'Bicycle' },
        { value: 'computer', label: 'Computer' },
    ];

    const [donorEmailOptions, setDonorEmailOptions] = useState<Option[]>([]);
    const [programOptions, setProgramOptions] = useState<Option[]>([]);
    const [previews, setPreviews] = useState<string[]>([]);
    const [errors, setErrors] = useState<FormErrors>({});
    const [errorMessage, setErrorMessage] = useState<string | null>(null);
    const [successMessage, setSuccessMessage] = useState<string | null>(null);

    useEffect(() => {
        const fetchDonorEmails = async () => {
            try {
                const response = await axios.get(
                    `${process.env.REACT_APP_BACKEND_API_BASE_URL}donor`,
                );
                const emailOptions = response.data.map((donor: any) => ({
                    value: donor.id,
                    label: donor.email,
                    id: donor.id,
                }));
                setDonorEmailOptions(emailOptions);
            } catch (error) {
                console.error('Error fetching donor emails:', error);
            }
        };

        const fetchPrograms = async () => {
            try {
                const response = await axios.get(
                    `${process.env.REACT_APP_BACKEND_API_BASE_URL}program`,
                );
                const programOptions = response.data.map((program: any) => ({
                    value: program.id,
                    label: program.name,
                    id: program.id,
                }));
                setProgramOptions(programOptions);
            } catch (error) {
                console.error('Error fetching programs:', error);
            }
        };

        fetchDonorEmails();
        fetchPrograms();
    }, []);

    const convertToBase64 = (file: File): Promise<string> => {
        return new Promise((resolve, reject) => {
            const reader = new FileReader();
            reader.readAsDataURL(file);
            reader.onload = () => resolve(reader.result as string);
            reader.onerror = error => reject(error);
        });
    };

    const handleImageChange = async (e: ChangeEvent<HTMLInputElement>) => {
        const files = e.target.files;
        if (files) {
            const fileArray = Array.from(files);
            setFormData(prevState => ({
                ...prevState,
                imageFiles: [...prevState.imageFiles, ...fileArray]
            }));

            // Creating previews for display
            const filePreviews = await Promise.all(fileArray.map(file => {
                return new Promise<string>((resolve, reject) => {
                    const reader = new FileReader();
                    reader.readAsDataURL(file);
                    reader.onload = () => resolve(reader.result as string);
                    reader.onerror = error => reject(error);
                });
            }));

            setPreviews(prev => [...prev, ...filePreviews]);
        }
    };

    const removeImage = (index: number) => {
        const updatedFiles = formData.imageFiles.filter((_, i) => i !== index);
        const updatedPreviews = previews.filter((_, i) => i !== index);
        setFormData(prevState => ({
            ...prevState,
            imageFiles: updatedFiles
        }));
        setPreviews(updatedPreviews);
    };

    const handleChange = async (
        e: ChangeEvent<HTMLInputElement | HTMLSelectElement>,
    ) => {
        const { name, value } = e.target;

        if (name === 'itemType') {
            setFormData(prevState => ({
                ...prevState,
                itemType: value,
            }));
        } else if (name === 'donorEmail') {
            const selectedDonor = donorEmailOptions.find(
                option => option.value === value,
            );
            setFormData(prevState => ({
                ...prevState,
                donorId: selectedDonor?.id || null,
            }));
        } else if (name === 'program') {
            const selectedProgram = programOptions.find(
                option => option.value === value,
            );
            setFormData(prevState => ({
                ...prevState,
                programId: selectedProgram?.id || null,
            }));
        } else {
            setFormData(prevState => ({
                ...prevState,
                [name]: value,
            }));
        }
        setErrors(prevState => ({ ...prevState, [name]: '' }));
        setErrorMessage(null);
        setSuccessMessage(null);
    };

    const validateField = (name: string, value: any) => {
        const requiredFields = [
            'itemType',
            'currentStatus',
            'donorEmail',
            'dateDonated',
        ];

        if (requiredFields.includes(name) && (!value || value.length === 0)) {
            return `${name.replace(/([A-Z])/g, ' $1')} is required`;
        }
        return '';
    };

    const validateForm = (): boolean => {
        const newErrors: FormErrors = {};
        Object.keys(formData).forEach(field => {
            const error = validateField(field, (formData as any)[field]);
            if (error) newErrors[field] = error;
        });
        setErrors(newErrors);
        return Object.keys(newErrors).length === 0;
    };

    const handleSubmit = async (event: FormEvent<HTMLFormElement>) => {
        event.preventDefault();
        if (validateForm()) {
            try {
                const formDataToSubmit = new FormData();
                formDataToSubmit.append('itemType', formData.itemType);
<<<<<<< HEAD
                formDataToSubmit.append(
                    'currentStatus',
                    formData.currentStatus,
                );
                formDataToSubmit.append(
                    'donorId',
                    formData.donorId !== null
                        ? String(Number(formData.donorId))
                        : '',
                );
                formDataToSubmit.append(
                    'programId',
                    formData.programId !== null
                        ? String(Number(formData.programId))
                        : '',
                );
=======
                formDataToSubmit.append('currentStatus', formData.currentStatus);
                formDataToSubmit.append('donorId', formData.donorId ? formData.donorId.toString() : '');
                formDataToSubmit.append('programId', formData.programId ? formData.programId.toString() : '');
>>>>>>> 946aa9fd
                formDataToSubmit.append('dateDonated', formData.dateDonated);

                // Append image files directly as part of the FormData
                formData.imageFiles.forEach(file => {
                    formDataToSubmit.append('imageFiles', file);
                });
                

                const response = await axios.post(
                    `${process.env.REACT_APP_BACKEND_API_BASE_URL}donatedItem`,
                    formDataToSubmit,
                    {
                        headers: {
                            'Content-Type': 'multipart/form-data',
                        },
                    },
                );

                if (response.status === 201) {
                    setSuccessMessage('Item added successfully!');
                    handleRefresh();
                    navigate('/donations');
                } else {
                    setErrorMessage('Item not added');
                }
            } catch (error: any) {
                setErrorMessage(error.response?.data?.message || 'Error adding item');
            }
        } else {
            setErrorMessage('Form has validation errors');
        }
    };

    const handleRefresh = () => {
        setFormData({
            itemType: '',
            currentStatus: 'Received',
            donorId: null,
            programId: null,
            imageFiles: [],
            dateDonated: '',
        });
        setPreviews([]);
        setErrors({});
        setErrorMessage(null);
        setSuccessMessage(null);
    };

    const renderFormField = (
        label: string,
        name: keyof FormData,
        type = 'text',
        required = true,
        options?: Option[],
    ) => (
        <div className="form-field">
            <label htmlFor={name} className="block text-sm font-semibold mb-1">
                {label}
                {required && <span className="text-red-500">&nbsp;*</span>}
            </label>
            {name === 'imageFiles' ? (
                <div>
                    <input
                        type="file"
                        id={name}
                        name={name}
                        onChange={handleImageChange}
                        multiple
                        accept="image/*"
                        className={`w-full px-3 py-2 rounded border ${
                            errors[name] ? 'border-red-500' : 'border-gray-300'
                        }`}
                        title="Upload 1-5 images in JPG or PNG format"
                    />
                    <div className="image-preview-grid mt-4">
                        {previews.map((preview, index) => (
                            <div key={index} className="preview-item relative">
                                <img
                                    src={preview}
                                    alt={`Preview ${index + 1}`}
                                    className="preview-image"
                                />
                                <button
                                    type="button"
                                    onClick={() => removeImage(index)}
                                    className="remove-image-button"
                                >
                                    Remove
                                </button>
                            </div>
                        ))}
                    </div>
                </div>
            ) : options ? (
                <select
                    id={name}
                    name={name}
                    value={formData[name] as string}
                    onChange={handleChange}
                    className={`w-full px-3 py-2 rounded border ${
                        errors[name] ? 'border-red-500' : 'border-gray-300'
                    }`}
                >
                    <option value="">Select {label}</option>
                    {options.map(option => (
                        <option key={option.value} value={option.value}>
                            {option.label}
                        </option>
                    ))}
                </select>
            ) : (
                <input
                    type={type}
                    id={name}
                    name={name}
                    value={formData[name] as string}
                    onChange={handleChange}
                    className={`w-full px-3 py-2 rounded border ${
                        errors[name] ? 'border-red-500' : 'border-gray-300'
                    }`}
                    disabled={name === 'currentStatus'}
                />
            )}
            {errors[name] && (
                <p className="text-red-500 text-sm mt-1">{errors[name]}</p>
            )}
        </div>
    );

    return (
        <div className="donor-form outer-container mx-auto p-10">
            <h1 className="text-2xl font-bold heading-centered">
                New Donated Item
            </h1>
            {errorMessage && <p className="error-message">{errorMessage}</p>}
            {successMessage && (
                <p className="success-message">{successMessage}</p>
            )}
            <form onSubmit={handleSubmit} className="form-grid">
                {renderFormField(
                    'Item Type',
                    'itemType',
                    'text',
                    true,
                    itemTypeOptions,
                )}
                {renderFormField('Current Status', 'currentStatus')}
                {renderFormField(
                    'Donor Email',
                    'donorId',
                    'text',
                    true,
                    donorEmailOptions,
                )}
                {renderFormField(
                    'Program',
                    'programId',
                    'text',
                    false,
                    programOptions,
                )}
                {renderFormField('Date Donated', 'dateDonated', 'date')}
                {renderFormField(
                    'Images (Max 5)',
                    'imageFiles',
                    'file',
                    false,
                )}

                <div className="form-field full-width button-container">
                    <button type="submit" className="submit-button">
                        Submit
                    </button>
                    <button
                        type="button"
                        onClick={handleRefresh}
                        className="refresh-button"
                    >
                        Refresh
                    </button>
                </div>
            </form>
        </div>
    );
};

export default NewItemForm;<|MERGE_RESOLUTION|>--- conflicted
+++ resolved
@@ -191,28 +191,9 @@
             try {
                 const formDataToSubmit = new FormData();
                 formDataToSubmit.append('itemType', formData.itemType);
-<<<<<<< HEAD
-                formDataToSubmit.append(
-                    'currentStatus',
-                    formData.currentStatus,
-                );
-                formDataToSubmit.append(
-                    'donorId',
-                    formData.donorId !== null
-                        ? String(Number(formData.donorId))
-                        : '',
-                );
-                formDataToSubmit.append(
-                    'programId',
-                    formData.programId !== null
-                        ? String(Number(formData.programId))
-                        : '',
-                );
-=======
                 formDataToSubmit.append('currentStatus', formData.currentStatus);
                 formDataToSubmit.append('donorId', formData.donorId ? formData.donorId.toString() : '');
                 formDataToSubmit.append('programId', formData.programId ? formData.programId.toString() : '');
->>>>>>> 946aa9fd
                 formDataToSubmit.append('dateDonated', formData.dateDonated);
 
                 // Append image files directly as part of the FormData
