import React, { useState, useEffect } from 'react';
import { useLocation, useNavigate } from 'react-router-dom';
import ItemStatus from '../constants/Enums';
import '../css/StatusDisplayPage.css';

const StatusDisplayPage = () => {
    const location = useLocation();
    const itemInfo = location.state.itemInfo;
    const navigate = useNavigate();

    const [donorInfo, setDonorInfo] = useState({
        fullName: '',
        email: '',
        phone: '',
        address: '',
        status: {
            donated: false,
            inStorageFacility: false,
            refurbished: false,
            received: false,
            sold: false,
        },
        image: null,
    });

    // Simulating API call to fetch donor data
    useEffect(() => {
        // Replace with your actual API call logic
        // For now, setting dummy data
        const dummyData = {
            fullName: 'Donor Full Name',
            email: 'donor@example.com',
            phone: '123-456-7890',
            address: '123 Main St',
            status: {
                donated: true,
                inStorageFacility: true,
                refurbished: true,
                received: true,
                sold: true,
            },
        };
        setDonorInfo(dummyData);
    }, []);

<<<<<<< HEAD
    const handleCheckboxChange = e => {
        const { name, checked } = e.target;
        setDonorInfo({
            ...donorInfo,
            status: { ...donorInfo.status, [name]: checked },
        });
    };
=======
  const handleCancel = () => {
    navigate('/Donations'); // Adjust '/donations' to your specific route
  };

  if (!itemInfo) {
    return <div>No item information found</div>;
  }

  return (
    <div className="status-display">
      <div className="donor-form">
        <img
          src="https://www.bworks.org/wp-content/themes/bworks/library/images/logo-bworks.png"
          alt="BWorks Logo"
          className="bworks-logo"
        />
        <label>Item: {itemInfo.id}</label>
        <label>
          Donor Full Name: {itemInfo.donor}
        </label>
        <br />
        <label>
          Email Address: {donorInfo.email}
        </label>
        <br />
        <label>
          Phone Number: {donorInfo.phone}
        </label>
        <br />
        <label>
          Address: {donorInfo.address}
        </label>
        <br />
        <label>
          <input
            type="radio"
            name="status"
            checked={donorInfo.status.donated}
            onChange={handleCheckboxChange}
          />
          {ItemStatus.DONATED} 
        </label>
        <br />
        <label>
          <input
            type="radio"
            name="status"
            checked={donorInfo.status.inStorageFacility}
            onChange={handleCheckboxChange}
          />
          {ItemStatus.IN_STORAGE}
        </label>
        <br />
        <label>
          <input
            type="radio"
            name="status"
            checked={donorInfo.status.refurbished}
            onChange={handleCheckboxChange}
          />
          {ItemStatus.REFURBISHED}
        </label>
        <br />
        <label>
          <input
            type="radio"
            name="status"
            checked={donorInfo.status.received}
            onChange={handleCheckboxChange}
          />
          {ItemStatus.RECEIVED}
        </label>
        <br />
        <label>
          <input
            type="radio"
            name="status"
            checked={donorInfo.status.sold}
            onChange={handleCheckboxChange}
          />
          {ItemStatus.SOLD}
        </label>
        <br></br>
        <label>
          Upload Image of current Status:
          <input
            type="file"
            accept="image/*"
            onChange={handleImageUpload}
          />
        </label>
        <br></br>
        {/* Display uploaded image */}
        {donorInfo.image && (
          <img src={donorInfo.image} alt="Uploaded" style={{ maxWidth: '100%', maxHeight: '200px' }} />
        )}
        <br />
        
        <br />
        <button type="button" onClick={handleCancel}>Cancel</button>
        <br />
        <button type="submit" onClick={handleSaveChanges}>Save Changes</button>
      </div>
    </div>
  );
};

export default StatusDisplayPage;
>>>>>>> 7348648b

    // Function to handle file upload
    const handleImageUpload = e => {
        const file = e.target.files[0];
        setDonorInfo({
            ...donorInfo,
            image: URL.createObjectURL(file), // Generate a temporary URL for the selected image
        });
    };
    const handleSaveChanges = () => {
        // Logic to handle save changes
        navigate('/Donations'); // Adjust '/donations' to your specific route
    };

    const handleCancel = () => {
        navigate('/Donations'); // Adjust '/donations' to your specific route
    };

    if (!itemInfo) {
        return <div>No item information found</div>;
    }

    return (
        <div className="status-display">
            <div className="donor-form">
                <img
                    src="https://www.bworks.org/wp-content/themes/bworks/library/images/logo-bworks.png"
                    alt="BWorks Logo"
                    className="bworks-logo"
                />
                <label>Item: {itemInfo.id}</label>
                <label>Donor Full Name: {itemInfo.donor}</label>
                <br />
                <label>Email Address: {donorInfo.email}</label>
                <br />
                <label>Phone Number: {donorInfo.phone}</label>
                <br />
                <label>Address: {donorInfo.address}</label>
                <br />
                <label>
                    <input
                        type="radio"
                        name="status"
                        checked={donorInfo.status.donated}
                        onChange={handleCheckboxChange}
                    />
                    Donated
                </label>
                <br />
                <label>
                    <input
                        type="radio"
                        name="status"
                        checked={donorInfo.status.inStorageFacility}
                        onChange={handleCheckboxChange}
                    />
                    In Storage Facility
                </label>
                <br />
                <label>
                    <input
                        type="radio"
                        name="status"
                        checked={donorInfo.status.refurbished}
                        onChange={handleCheckboxChange}
                    />
                    Refurbished
                </label>
                <br />
                <label>
                    <input
                        type="radio"
                        name="status"
                        checked={donorInfo.status.received}
                        onChange={handleCheckboxChange}
                    />
                    Received
                </label>
                <br />
                <label>
                    <input
                        type="radio"
                        name="status"
                        checked={donorInfo.status.sold}
                        onChange={handleCheckboxChange}
                    />
                    Sold
                </label>
                <br></br>
                <label>
                    Upload Image of current Status:
                    <input
                        type="file"
                        accept="image/*"
                        onChange={handleImageUpload}
                    />
                </label>
                <br></br>
                {/* Display uploaded image */}
                {donorInfo.image && (
                    <img
                        src={donorInfo.image}
                        alt="Uploaded"
                        style={{ maxWidth: '100%', maxHeight: '200px' }}
                    />
                )}
                <br />

                <br />
                <button type="button" onClick={handleCancel}>
                    Cancel
                </button>
                <br />
                <button type="submit" onClick={handleSaveChanges}>
                    Save Changes
                </button>
            </div>
        </div>
    );
};

export default StatusDisplayPage;<|MERGE_RESOLUTION|>--- conflicted
+++ resolved
@@ -43,7 +43,6 @@
         setDonorInfo(dummyData);
     }, []);
 
-<<<<<<< HEAD
     const handleCheckboxChange = e => {
         const { name, checked } = e.target;
         setDonorInfo({
@@ -51,14 +50,27 @@
             status: { ...donorInfo.status, [name]: checked },
         });
     };
-=======
-  const handleCancel = () => {
-    navigate('/Donations'); // Adjust '/donations' to your specific route
-  };
 
-  if (!itemInfo) {
-    return <div>No item information found</div>;
-  }
+    // Function to handle file upload
+    const handleImageUpload = e => {
+        const file = e.target.files[0];
+        setDonorInfo({
+            ...donorInfo,
+            image: URL.createObjectURL(file), // Generate a temporary URL for the selected image
+        });
+    };
+    const handleSaveChanges = () => {
+        // Logic to handle save changes
+        navigate('/Donations'); // Adjust '/donations' to your specific route
+    };
+
+    const handleCancel = () => {
+        navigate('/Donations'); // Adjust '/donations' to your specific route
+    };
+
+    if (!itemInfo) {
+        return <div>No item information found</div>;
+    }
 
   return (
     <div className="status-display">
@@ -159,127 +171,4 @@
   );
 };
 
-export default StatusDisplayPage;
->>>>>>> 7348648b
-
-    // Function to handle file upload
-    const handleImageUpload = e => {
-        const file = e.target.files[0];
-        setDonorInfo({
-            ...donorInfo,
-            image: URL.createObjectURL(file), // Generate a temporary URL for the selected image
-        });
-    };
-    const handleSaveChanges = () => {
-        // Logic to handle save changes
-        navigate('/Donations'); // Adjust '/donations' to your specific route
-    };
-
-    const handleCancel = () => {
-        navigate('/Donations'); // Adjust '/donations' to your specific route
-    };
-
-    if (!itemInfo) {
-        return <div>No item information found</div>;
-    }
-
-    return (
-        <div className="status-display">
-            <div className="donor-form">
-                <img
-                    src="https://www.bworks.org/wp-content/themes/bworks/library/images/logo-bworks.png"
-                    alt="BWorks Logo"
-                    className="bworks-logo"
-                />
-                <label>Item: {itemInfo.id}</label>
-                <label>Donor Full Name: {itemInfo.donor}</label>
-                <br />
-                <label>Email Address: {donorInfo.email}</label>
-                <br />
-                <label>Phone Number: {donorInfo.phone}</label>
-                <br />
-                <label>Address: {donorInfo.address}</label>
-                <br />
-                <label>
-                    <input
-                        type="radio"
-                        name="status"
-                        checked={donorInfo.status.donated}
-                        onChange={handleCheckboxChange}
-                    />
-                    Donated
-                </label>
-                <br />
-                <label>
-                    <input
-                        type="radio"
-                        name="status"
-                        checked={donorInfo.status.inStorageFacility}
-                        onChange={handleCheckboxChange}
-                    />
-                    In Storage Facility
-                </label>
-                <br />
-                <label>
-                    <input
-                        type="radio"
-                        name="status"
-                        checked={donorInfo.status.refurbished}
-                        onChange={handleCheckboxChange}
-                    />
-                    Refurbished
-                </label>
-                <br />
-                <label>
-                    <input
-                        type="radio"
-                        name="status"
-                        checked={donorInfo.status.received}
-                        onChange={handleCheckboxChange}
-                    />
-                    Received
-                </label>
-                <br />
-                <label>
-                    <input
-                        type="radio"
-                        name="status"
-                        checked={donorInfo.status.sold}
-                        onChange={handleCheckboxChange}
-                    />
-                    Sold
-                </label>
-                <br></br>
-                <label>
-                    Upload Image of current Status:
-                    <input
-                        type="file"
-                        accept="image/*"
-                        onChange={handleImageUpload}
-                    />
-                </label>
-                <br></br>
-                {/* Display uploaded image */}
-                {donorInfo.image && (
-                    <img
-                        src={donorInfo.image}
-                        alt="Uploaded"
-                        style={{ maxWidth: '100%', maxHeight: '200px' }}
-                    />
-                )}
-                <br />
-
-                <br />
-                <button type="button" onClick={handleCancel}>
-                    Cancel
-                </button>
-                <br />
-                <button type="submit" onClick={handleSaveChanges}>
-                    Save Changes
-                </button>
-            </div>
-        </div>
-    );
-};
-
 export default StatusDisplayPage;