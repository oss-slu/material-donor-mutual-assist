--- conflicted
+++ resolved
@@ -164,7 +164,6 @@
     background-color: rgba(255, 0, 0, 0.9);
 }
 
-<<<<<<< HEAD
 .donor-form .back-button {
     padding: 10px 25px;
     background-color: #eb2e1d;
@@ -177,7 +176,8 @@
         background-color 0.3s ease,
         transform 0.2s ease;
     margin-right: 20px;
-=======
+}
+
 .image-actions {
     display: flex;
     justify-content: space-between;
@@ -253,5 +253,4 @@
     width: 50px;
     height: 30px;
     border-radius: 15%;
->>>>>>> 12c8cf2e
-}+}
