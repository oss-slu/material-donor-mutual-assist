--- conflicted
+++ resolved
@@ -34,15 +34,11 @@
   currentStatus String              @db.VarChar(20) // Define as VARCHAR(20)
   dateDonated   DateTime
   lastUpdated   DateTime            @updatedAt
-<<<<<<< HEAD
-  statuses      DonatedItemStatus[]  
-=======
   donorId       Int                 // Foreign key for Donor
   programId     Int                 // Foreign key for Program
   donor         Donor               @relation(fields: [donorId], references: [id])
   program       Program             @relation(fields: [programId], references: [id])
   statuses      DonatedItemStatus[]  // Relation to DonatedItemStatus
->>>>>>> 61a32482
 }
 
 model DonatedItemStatus {
