--- conflicted
+++ resolved
@@ -27,7 +27,6 @@
   emailOptIn   Boolean
 }
 
-<<<<<<< HEAD
 model DonatedItem {
   id            Int                 @id @default(autoincrement())
   itemType      String              @db.VarChar(50) // Define as VARCHAR(50)
@@ -47,12 +46,12 @@
   donatedItem   DonatedItem @relation(fields: [donatedItemId], references: [id])
 
   @@index([donatedItemId])
-=======
+}
+
 model Program {
   id          Int      @id @default(autoincrement()) 
   name        String   @db.VarChar(100)              
   description String   @db.VarChar(500)              
   startDate   DateTime     @db.Date                          
   aimAndCause String   @db.VarChar(500)              
->>>>>>> 9301a6a9
 }