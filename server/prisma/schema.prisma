// This is your Prisma schema file,
// learn more about it in the docs: https://pris.ly/d/prisma-schema

// Looking for ways to speed up your queries, or scale easily with your serverless or edge functions?
// Try Prisma Accelerate: https://pris.ly/cli/accelerate-init

generator client {
  provider = "prisma-client-js"
}

datasource db {
  provider = "postgresql"
  url      = env("DATABASE_URL")
}

model Donor {
  id           Int     @id @default(autoincrement())
  firstName    String  @db.VarChar(50)
  lastName     String  @db.VarChar(50)
  contact      String? @db.VarChar(10)
  email        String  @db.VarChar(100)
  addressLine1 String? @db.VarChar(50)
  addressLine2 String? @db.VarChar(50)
  state        String? @db.VarChar(15)
  city         String? @db.VarChar(15)
  zipcode      String  @db.VarChar(20)
  emailOptIn   Boolean
  donatedItems DonatedItem[] // Add reverse relation to DonatedItem
}

model DonatedItem {
  id            Int                 @id @default(autoincrement())
  itemType      String              @db.VarChar(50) // Define as VARCHAR(50)
  currentStatus String              @db.VarChar(20) // Define as VARCHAR(20)
  dateDonated   DateTime
  lastUpdated   DateTime            @updatedAt
  donorId       Int                 // Foreign key for Donor
  programId     Int?                 // Optional Foreign key for Program
  donor         Donor               @relation(fields: [donorId], references: [id])
  program       Program?             @relation(fields: [programId], references: [id])
  statuses      DonatedItemStatus[]  // Relation to DonatedItemStatus
}

model DonatedItemStatus {
  id            Int         @id @default(autoincrement())
  dateModified  DateTime
  statusType    String      @db.VarChar(20) // Define as VARCHAR(20)
  donatedItemId Int
  donatedItem   DonatedItem @relation(fields: [donatedItemId], references: [id], onDelete: Cascade)
  @@index([donatedItemId])
  imageUrls     String[]
}

model Program {
  id          Int      @id @default(autoincrement()) 
  name        String   @db.VarChar(100)              
  description String   @db.VarChar(500)              
  startDate   DateTime     @db.Date                          
  aimAndCause String   @db.VarChar(500)  
  donatedItems DonatedItem[] // Add reverse relation to DonatedItem            
}

enum Role {
  ADMIN
  DONOR
}

model User {
  id       String @id @default(uuid())
  name     String
  email    String @unique
  password String
  role     Role
  createdAt DateTime @default(now())
<<<<<<< HEAD
=======
  role      Role?
  firstLogin        Boolean  @default(true)
  resetToken        String?
  resetTokenExpiry  DateTime?
>>>>>>> b9500a42
}<|MERGE_RESOLUTION|>--- conflicted
+++ resolved
@@ -1,82 +1,78 @@
-// This is your Prisma schema file,
-// learn more about it in the docs: https://pris.ly/d/prisma-schema
-
-// Looking for ways to speed up your queries, or scale easily with your serverless or edge functions?
-// Try Prisma Accelerate: https://pris.ly/cli/accelerate-init
-
-generator client {
-  provider = "prisma-client-js"
-}
-
-datasource db {
-  provider = "postgresql"
-  url      = env("DATABASE_URL")
-}
-
-model Donor {
-  id           Int     @id @default(autoincrement())
-  firstName    String  @db.VarChar(50)
-  lastName     String  @db.VarChar(50)
-  contact      String? @db.VarChar(10)
-  email        String  @db.VarChar(100)
-  addressLine1 String? @db.VarChar(50)
-  addressLine2 String? @db.VarChar(50)
-  state        String? @db.VarChar(15)
-  city         String? @db.VarChar(15)
-  zipcode      String  @db.VarChar(20)
-  emailOptIn   Boolean
-  donatedItems DonatedItem[] // Add reverse relation to DonatedItem
-}
-
-model DonatedItem {
-  id            Int                 @id @default(autoincrement())
-  itemType      String              @db.VarChar(50) // Define as VARCHAR(50)
-  currentStatus String              @db.VarChar(20) // Define as VARCHAR(20)
-  dateDonated   DateTime
-  lastUpdated   DateTime            @updatedAt
-  donorId       Int                 // Foreign key for Donor
-  programId     Int?                 // Optional Foreign key for Program
-  donor         Donor               @relation(fields: [donorId], references: [id])
-  program       Program?             @relation(fields: [programId], references: [id])
-  statuses      DonatedItemStatus[]  // Relation to DonatedItemStatus
-}
-
-model DonatedItemStatus {
-  id            Int         @id @default(autoincrement())
-  dateModified  DateTime
-  statusType    String      @db.VarChar(20) // Define as VARCHAR(20)
-  donatedItemId Int
-  donatedItem   DonatedItem @relation(fields: [donatedItemId], references: [id], onDelete: Cascade)
-  @@index([donatedItemId])
-  imageUrls     String[]
-}
-
-model Program {
-  id          Int      @id @default(autoincrement()) 
-  name        String   @db.VarChar(100)              
-  description String   @db.VarChar(500)              
-  startDate   DateTime     @db.Date                          
-  aimAndCause String   @db.VarChar(500)  
-  donatedItems DonatedItem[] // Add reverse relation to DonatedItem            
-}
-
-enum Role {
-  ADMIN
-  DONOR
-}
-
-model User {
-  id       String @id @default(uuid())
-  name     String
-  email    String @unique
-  password String
-  role     Role
-  createdAt DateTime @default(now())
-<<<<<<< HEAD
-=======
-  role      Role?
-  firstLogin        Boolean  @default(true)
-  resetToken        String?
-  resetTokenExpiry  DateTime?
->>>>>>> b9500a42
+// This is your Prisma schema file,
+// learn more about it in the docs: https://pris.ly/d/prisma-schema
+
+// Looking for ways to speed up your queries, or scale easily with your serverless or edge functions?
+// Try Prisma Accelerate: https://pris.ly/cli/accelerate-init
+
+generator client {
+  provider = "prisma-client-js"
+}
+
+datasource db {
+  provider = "postgresql"
+  url      = env("DATABASE_URL")
+}
+
+model Donor {
+  id           Int     @id @default(autoincrement())
+  firstName    String  @db.VarChar(50)
+  lastName     String  @db.VarChar(50)
+  contact      String? @db.VarChar(10)
+  email        String  @db.VarChar(100)
+  addressLine1 String? @db.VarChar(50)
+  addressLine2 String? @db.VarChar(50)
+  state        String? @db.VarChar(15)
+  city         String? @db.VarChar(15)
+  zipcode      String  @db.VarChar(20)
+  emailOptIn   Boolean
+  donatedItems DonatedItem[] // Add reverse relation to DonatedItem
+}
+
+model DonatedItem {
+  id            Int                 @id @default(autoincrement())
+  itemType      String              @db.VarChar(50) // Define as VARCHAR(50)
+  currentStatus String              @db.VarChar(20) // Define as VARCHAR(20)
+  dateDonated   DateTime
+  lastUpdated   DateTime            @updatedAt
+  donorId       Int                 // Foreign key for Donor
+  programId     Int?                 // Optional Foreign key for Program
+  donor         Donor               @relation(fields: [donorId], references: [id])
+  program       Program?             @relation(fields: [programId], references: [id])
+  statuses      DonatedItemStatus[]  // Relation to DonatedItemStatus
+}
+
+model DonatedItemStatus {
+  id            Int         @id @default(autoincrement())
+  dateModified  DateTime
+  statusType    String      @db.VarChar(20) // Define as VARCHAR(20)
+  donatedItemId Int
+  donatedItem   DonatedItem @relation(fields: [donatedItemId], references: [id], onDelete: Cascade)
+  @@index([donatedItemId])
+  imageUrls     String[]
+}
+
+model Program {
+  id          Int      @id @default(autoincrement()) 
+  name        String   @db.VarChar(100)              
+  description String   @db.VarChar(500)              
+  startDate   DateTime     @db.Date                          
+  aimAndCause String   @db.VarChar(500)  
+  donatedItems DonatedItem[] // Add reverse relation to DonatedItem            
+}
+
+enum Role {
+  ADMIN
+  DONOR
+}
+
+model User {
+  id       String @id @default(uuid())
+  name     String
+  email    String @unique
+  password String
+  role     Role?
+  createdAt DateTime @default(now())
+  firstLogin        Boolean  @default(true)
+  resetToken        String?
+  resetTokenExpiry  DateTime?
 }