--- conflicted
+++ resolved
@@ -5,7 +5,7 @@
     currentStatus: 'Received',
     programId: 1,
     donorId: 1,
-    dateDonated: new Date().toISOString(),
+    dateDonated: new Date().toISOString()
 };
 
 export const updateItem = {
@@ -13,10 +13,7 @@
     currentStatus: 'Received',
     programId: 1,
     donorId: 1,
-<<<<<<< HEAD
     dateDonated: new Date().toISOString(),
-=======
-    dateDonated: new Date().toISOString()
 };
 
 export const newItemFormData = (request: Request): Request => {
@@ -35,5 +32,4 @@
         .field('donorId', 29)
         .field('programId', 234)
         .field('dateDonated', '2024-10-05')
->>>>>>> 946aa9fd
 };