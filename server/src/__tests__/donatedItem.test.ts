import request from 'supertest';
import express from 'express';
import donatedItemRoutes from '../routes/donatedItemRoutes';
import mockPrismaClient from '../__mocks__/mockPrismaClient';
import { newProgram } from '../__mocks__/mockProgram';
import { newDonor } from '../__mocks__/mockDonor';
<<<<<<< HEAD
import { updateItem, newItem } from '../__mocks__/mockDonatedItem';
=======
import { updateItem,newItem, newItemFormData, invalidItemFormData } from '../__mocks__/mockDonatedItem';
>>>>>>> 946aa9fd

const app = express();
app.use(express.json());
app.use('/donatedItem', donatedItemRoutes);

describe('DonatedItem API Tests', () => {
    beforeEach(() => {
        jest.clearAllMocks();
        // Setup mock responses
        mockPrismaClient.program.findUnique.mockResolvedValue(newProgram);
        mockPrismaClient.donor.findUnique.mockResolvedValue(newDonor);
        mockPrismaClient.donatedItem.create.mockResolvedValue({
            id: 1,
            ...newItem,
        });
        mockPrismaClient.donatedItem.update.mockResolvedValue({
            id: 1,
            ...updateItem,
        });
    });

    // Test POST /donatedItem
    it('validates Program name and Donor email before creating a donated item', async () => {
        const req = request(app).post('/donatedItem');
        
        // Apply the newItemFormData to add fields and potentially files
        newItemFormData(req);
        const response = await req.expect(201);
        
        expect(response.status).toBe(201);
        expect(mockPrismaClient.donatedItem.create).toHaveBeenCalled();
    });

    it('handles errors when the provided Program or Donor does not exist', async () => {
<<<<<<< HEAD
        const programId = 99;
        const donorId = 29;
        mockPrismaClient.program.findUnique.mockResolvedValue(null);
        mockPrismaClient.donor.findUnique.mockResolvedValue(null);

        const response = await request(app)
            .post('/donatedItem')
            .send({
                ...newItem,
                programId,
                donorId,
                dateDonated: new Date().toISOString(),
            });
        expect(response.status).toBe(400);
        expect(response.body.error).toContain(
            `Donor with ID: ${donorId} does not exist.`,
        );
=======
        const donorId = 29;
        mockPrismaClient.program.findUnique.mockResolvedValue(null);
        mockPrismaClient.donor.findUnique.mockResolvedValue(null);
    
        const req = request(app).post('/donatedItem');
        invalidItemFormData(req);

        const response = await req.expect(400);
        expect(response.status).toBe(400);
        expect(response.body.error).toContain(`Donor with ID: ${donorId} does not exist.`);
>>>>>>> 946aa9fd
    });

    // Test PUT /donatedItem/details/{id}
    it('updates donated item details correctly', async () => {
        const response = await request(app)
            .put('/donatedItem/details/1')
            .send(updateItem);
        expect(response.status).toBe(200);
        expect(mockPrismaClient.donatedItem.update).toHaveBeenCalled();
        expect(response.body.itemType).toBe(updateItem.itemType);
    });

    it('returns error responses for invalid Program or Donor values', async () => {
        mockPrismaClient.program.findUnique.mockResolvedValue(null);
        mockPrismaClient.donor.findUnique.mockResolvedValue(null);

        const donorId = 19;
        const programId = 99;

        const response = await request(app)
            .put('/donatedItem/details/1')
            .send({
                ...updateItem,
                donorId,
                programId,
            });
        expect(response.status).toBe(400);
        expect(response.body.error).toContain(
            `Donor with ID: ${donorId} does not exist.`,
        );
    });
});<|MERGE_RESOLUTION|>--- conflicted
+++ resolved
@@ -4,11 +4,7 @@
 import mockPrismaClient from '../__mocks__/mockPrismaClient';
 import { newProgram } from '../__mocks__/mockProgram';
 import { newDonor } from '../__mocks__/mockDonor';
-<<<<<<< HEAD
-import { updateItem, newItem } from '../__mocks__/mockDonatedItem';
-=======
 import { updateItem,newItem, newItemFormData, invalidItemFormData } from '../__mocks__/mockDonatedItem';
->>>>>>> 946aa9fd
 
 const app = express();
 app.use(express.json());
@@ -43,25 +39,6 @@
     });
 
     it('handles errors when the provided Program or Donor does not exist', async () => {
-<<<<<<< HEAD
-        const programId = 99;
-        const donorId = 29;
-        mockPrismaClient.program.findUnique.mockResolvedValue(null);
-        mockPrismaClient.donor.findUnique.mockResolvedValue(null);
-
-        const response = await request(app)
-            .post('/donatedItem')
-            .send({
-                ...newItem,
-                programId,
-                donorId,
-                dateDonated: new Date().toISOString(),
-            });
-        expect(response.status).toBe(400);
-        expect(response.body.error).toContain(
-            `Donor with ID: ${donorId} does not exist.`,
-        );
-=======
         const donorId = 29;
         mockPrismaClient.program.findUnique.mockResolvedValue(null);
         mockPrismaClient.donor.findUnique.mockResolvedValue(null);
@@ -72,7 +49,6 @@
         const response = await req.expect(400);
         expect(response.status).toBe(400);
         expect(response.body.error).toContain(`Donor with ID: ${donorId} does not exist.`);
->>>>>>> 946aa9fd
     });
 
     // Test PUT /donatedItem/details/{id}
