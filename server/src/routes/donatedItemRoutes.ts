import { Router, Request, Response } from 'express';
import multer from 'multer';
import prisma from '../prismaClient'; // Import Prisma client
import { donatedItemValidator } from '../validators/donatedItemValidator'; // Import the validator
import { validateDonor } from '../services/donorService';
import { validateProgram } from '../services/programService';
<<<<<<< HEAD
=======
import { validateDonatedItem } from '../services/donatedItemService';
>>>>>>> b4672250
import {
    uploadToStorage,
    getFileExtension,
} from '../services/donatedItemService';
<<<<<<< HEAD
=======
import { date } from 'joi';
>>>>>>> b4672250

const router = Router();
const upload = multer({ storage: multer.memoryStorage() });

// POST /donatedItem - Create a new DonatedItem
router.post(
    '/',
    [upload.array('imageFiles'), donatedItemValidator],
    async (req: Request, res: Response) => {
        try {
            const imageFiles = req.files as Express.Multer.File[];
            const donorId = parseInt(req.body.donorId);
            const programId = parseInt(req.body.programId);
            const { dateDonated, ...rest } = req.body;

            try {
                await validateDonor(donorId);
                await validateProgram(programId);
            } catch (error) {
                if (error instanceof Error) {
                    console.log('error', error);
                    return res.status(400).json({ error: error.message });
                }
            }
            const dateDonatedDateTime = new Date(dateDonated);
            dateDonatedDateTime.setUTCHours(0, 0, 0, 0); // Set time to 00:00:00 UTC

            const newItem = await prisma.donatedItem.create({
                data: {
                    ...rest, //spread the rest of the fields
                    donorId,
                    programId,
                    dateDonated: dateDonatedDateTime,
                },
            });
<<<<<<< HEAD

            // Upload images to cloud storage and get their filenames
            const imageUrls = await Promise.all(
                imageFiles.map(async file => {
                    const fileExtension = getFileExtension(file.mimetype);
                    const formattedDate = new Date().toISOString();
                    return uploadToStorage(
                        file,
                        `item-${formattedDate}-${newItem.id}${fileExtension}`,
                    );
                }),
            );

            const newStatus = await prisma.donatedItemStatus.create({
                data: {
                    statusType: 'Received',
                    dateModified: dateDonatedDateTime, // Use the same date as dateDonated
                    donatedItemId: newItem.id,
                    imageUrls: imageUrls,
                },
            });

=======

            // Upload images to cloud storage and get their filenames
            const imageUrls = await Promise.all(
                imageFiles.map(async file => {
                    const fileExtension = getFileExtension(file.mimetype);
                    const formattedDate = new Date().toISOString();
                    return uploadToStorage(
                        file,
                        `item-${formattedDate}-${newItem.id}${fileExtension}`,
                    );
                }),
            );

            const newStatus = await prisma.donatedItemStatus.create({
                data: {
                    statusType: 'Received',
                    dateModified: dateDonatedDateTime, // Use the same date as dateDonated
                    donatedItemId: newItem.id,
                    imageUrls: imageUrls,
                },
            });

>>>>>>> b4672250
            res.status(201).json({
                donatedItem: newItem,
                donatedItemStatus: newStatus,
            });
        } catch (error) {
            console.error('Error creating donated item:', error);
            res.status(500).json({ message: 'Error creating donated item' });
        }
    },
);
<<<<<<< HEAD
=======

// GET /donatedItem - Fetch all donated items
router.get('/', async (req: Request, res: Response) => {
    try {
        const donatedItems = await prisma.donatedItem.findMany({
            include: {
                donor: true, // Include all donor details
                program: true, // Include all program details
                statuses: {
                    orderBy: {
                        dateModified: 'asc', // Ensure they are ordered chronologically
                    },
                },
            },
        });
        res.json(donatedItems);
    } catch (error) {
        if (error instanceof Error) {
            console.error('Error fetching donated item:', error.message);
            res.status(
                error.message.includes('must be an integer') ? 400 : 404,
            ).json({ error: error.message });
        } else {
            console.error('Error fetching donated item:', 'Unknown error');
            res.status(500).json({ error: 'Unknown error' });
        }
    }
});
>>>>>>> b4672250

// GET /donatedItem - Fetch donated item by ID
router.get('/:id', async (req: Request, res: Response) => {
    try {
        const donatedItemId = parseInt(req.params.id);
        await validateDonatedItem(donatedItemId);
        const donatedItem = await prisma.donatedItem.findUnique({
            where: { id: donatedItemId },
            include: {
<<<<<<< HEAD
                statuses: true, // Include related status updates
                program: true,
                donor: true,
=======
                donor: true, // Include all donor details
                program: true, // Include all program details
                statuses: {
                    orderBy: {
                        dateModified: 'asc', // Ensure they are ordered chronologically
                    },
                },
>>>>>>> b4672250
            },
        });

        if (!donatedItem) {
            return res
                .status(404)
                .json({
                    error: `Donated item with ID ${donatedItemId} not found`,
                });
        }
        res.json(donatedItem);
    } catch (error) {
        if (error instanceof Error) {
            console.error('Error fetching donated item:', error.message);
            res.status(
                error.message.includes('must be an integer') ? 400 : 404,
            ).json({ error: error.message });
        } else {
            console.error('Error fetching donated item:', 'Unknown error');
            res.status(500).json({ error: 'Unknown error' });
        }
    }
});

// PUT /donatedItem/details/:id - Update non-status details of a DonatedItem
router.put(
    '/details/:id',
    donatedItemValidator,
    async (req: Request, res: Response) => {
        try {
            const donorId = parseInt(req.body.donorId);
            const programId = parseInt(req.body.programId);
            try {
                await validateDonor(donorId);
                await validateProgram(programId);
            } catch (error) {
                if (error instanceof Error) {
                    return res.status(400).json({ error: error.message });
                }
            }

            const updatedItem = await prisma.donatedItem.update({
                where: { id: Number(req.params.id) },
                data: {
                    ...req.body,
                    donorId,
                    programId,
                    lastUpdated: new Date(),
                },
            });
            console.log('Donated item updated:', updatedItem);
            res.json(updatedItem);
        } catch (error) {
            console.error('Error updating donated item details:', error);
            res.status(500).json({
                message: 'Error updating donated item details',
            });
        }
    },
);

//Added cascade deletion of statuses
// DELETE /donatedItem/:id - Delete a DonatedItem with cascading deletion of its statuses
router.delete('/:id', async (req: Request, res: Response) => {
    try {
        const deletedItem = await prisma.donatedItem.delete({
            where: { id: Number(req.params.id) },
        });
        console.log('Donated item deleted:', deletedItem);
        res.status(200).json(deletedItem);
    } catch (error) {
        console.error('Error deleting donated item:', error);
        res.status(500).json({ message: 'Error deleting donated item' });
    }
});

export default router;<|MERGE_RESOLUTION|>--- conflicted
+++ resolved
@@ -4,18 +4,12 @@
 import { donatedItemValidator } from '../validators/donatedItemValidator'; // Import the validator
 import { validateDonor } from '../services/donorService';
 import { validateProgram } from '../services/programService';
-<<<<<<< HEAD
-=======
 import { validateDonatedItem } from '../services/donatedItemService';
->>>>>>> b4672250
 import {
     uploadToStorage,
     getFileExtension,
 } from '../services/donatedItemService';
-<<<<<<< HEAD
-=======
 import { date } from 'joi';
->>>>>>> b4672250
 
 const router = Router();
 const upload = multer({ storage: multer.memoryStorage() });
@@ -51,7 +45,6 @@
                     dateDonated: dateDonatedDateTime,
                 },
             });
-<<<<<<< HEAD
 
             // Upload images to cloud storage and get their filenames
             const imageUrls = await Promise.all(
@@ -74,30 +67,6 @@
                 },
             });
 
-=======
-
-            // Upload images to cloud storage and get their filenames
-            const imageUrls = await Promise.all(
-                imageFiles.map(async file => {
-                    const fileExtension = getFileExtension(file.mimetype);
-                    const formattedDate = new Date().toISOString();
-                    return uploadToStorage(
-                        file,
-                        `item-${formattedDate}-${newItem.id}${fileExtension}`,
-                    );
-                }),
-            );
-
-            const newStatus = await prisma.donatedItemStatus.create({
-                data: {
-                    statusType: 'Received',
-                    dateModified: dateDonatedDateTime, // Use the same date as dateDonated
-                    donatedItemId: newItem.id,
-                    imageUrls: imageUrls,
-                },
-            });
-
->>>>>>> b4672250
             res.status(201).json({
                 donatedItem: newItem,
                 donatedItemStatus: newStatus,
@@ -108,8 +77,6 @@
         }
     },
 );
-<<<<<<< HEAD
-=======
 
 // GET /donatedItem - Fetch all donated items
 router.get('/', async (req: Request, res: Response) => {
@@ -138,7 +105,6 @@
         }
     }
 });
->>>>>>> b4672250
 
 // GET /donatedItem - Fetch donated item by ID
 router.get('/:id', async (req: Request, res: Response) => {
@@ -148,11 +114,6 @@
         const donatedItem = await prisma.donatedItem.findUnique({
             where: { id: donatedItemId },
             include: {
-<<<<<<< HEAD
-                statuses: true, // Include related status updates
-                program: true,
-                donor: true,
-=======
                 donor: true, // Include all donor details
                 program: true, // Include all program details
                 statuses: {
@@ -160,7 +121,6 @@
                         dateModified: 'asc', // Ensure they are ordered chronologically
                     },
                 },
->>>>>>> b4672250
             },
         });
 
