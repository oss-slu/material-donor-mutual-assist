--- conflicted
+++ resolved
@@ -10,25 +10,11 @@
 // POST /donatedItem - Create a new DonatedItem
 router.post('/', donatedItemValidator, async (req: Request, res: Response) => {
     try {
-<<<<<<< HEAD
         const { dateDonated, donorId, programId, ...rest } = req.body;
         // Convert donorId and programId to integers
         const donorIdInt = parseInt(donorId, 10);
         const programIdInt = parseInt(programId, 10);
 
-=======
-        
-        const { dateDonated, ...rest } = req.body;
-        
-        try {
-            await validateDonor(req.body.donorId);
-            await validateProgram(req.body.programId);
-        } catch (error) {
-            if (error instanceof Error) {
-                return res.status(400).json({ error: error.message });
-            }
-        }
->>>>>>> e27ead21
         const dateDonatedDateTime = new Date(dateDonated);
         dateDonatedDateTime.setUTCHours(0, 0, 0, 0); // Set time to 00:00:00 UTC
 
@@ -40,26 +26,9 @@
                 programId: programIdInt, // Pass integer value
             },
         });
-<<<<<<< HEAD
         console.log('Request Body:', req.body);
         console.log('New donated item created:', newItem);
         res.status(201).json(newItem);
-=======
-        const newStatus = await prisma.donatedItemStatus.create({
-            data: {
-                statusType: 'Received',
-                dateModified: dateDonatedDateTime, // Use the same date as dateDonated
-                donatedItemId: newItem.id,
-            },
-        });
-        
-        res.status(201).json({
-            donatedItem: newItem,
-            donatedItemStatus: newStatus,
-        });
-        
-     
->>>>>>> e27ead21
     } catch (error) {
         console.error('Error creating donated item:', error);
         res.status(500).json({ message: 'Error creating donated item' });
