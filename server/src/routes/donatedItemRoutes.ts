--- conflicted
+++ resolved
@@ -12,12 +12,9 @@
 // POST /donatedItem - Create a new DonatedItem
 router.post('/', [upload.array('imageFiles'), donatedItemValidator], async (req: Request, res: Response) => {
     try {
-<<<<<<< HEAD
-=======
         const imageFiles = req.files as Express.Multer.File[];
         const donorId = parseInt(req.body.donorId);
         const programId = parseInt(req.body.programId);
->>>>>>> 946aa9fd
         const { dateDonated, ...rest } = req.body;
 
         try {
@@ -38,14 +35,6 @@
                 donorId,
                 programId,
                 dateDonated: dateDonatedDateTime,
-<<<<<<< HEAD
-                donor: true,
-                program: true,
-                statuses: true,
-                // dateDonated: new Date(dateDonated),
-                // dateDonated: new Date(dateDonated).setUTCHours(0,0,0,0), // Set time to 00:00:00 UTC
-=======
->>>>>>> 946aa9fd
             },
         });
 
