--- conflicted
+++ resolved
@@ -1,13 +1,9 @@
 import { Router, Request, Response } from 'express';
 import prisma from '../prismaClient'; // Import Prisma client
 import { donorValidator } from '../validators/donorValidator';
-<<<<<<< HEAD
-import { sendWelcomeEmail } from '../services/emailService';
+import { sendWelcomeEmail, sendPasswordReset } from '../services/emailService';
 import express from 'express';
 import { authenticateUser } from './routeProtection';
-=======
-import { sendWelcomeEmail, sendPasswordReset } from '../services/emailService';
->>>>>>> b9500a42
 import bcrypt from 'bcryptjs';
 import crypto from 'crypto'; // Make sure this is imported
 
