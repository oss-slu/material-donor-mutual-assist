--- conflicted
+++ resolved
@@ -3,12 +3,9 @@
 import { body, validationResult } from 'express-validator';
 import bcrypt from 'bcryptjs';
 import jwt from 'jsonwebtoken';
-<<<<<<< HEAD
 import { authenticateUser } from './routeProtection';
-=======
 import crypto from 'crypto';
 import { sendPasswordReset } from '../services/emailService';
->>>>>>> b9500a42
 
 const router = Router();
 const JWT_SECRET = process.env.JWT_SECRET; // Use secret from .env
