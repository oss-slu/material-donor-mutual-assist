import multer from 'multer';
import { storage } from '../configs/SMCloudStoreConfig';
<<<<<<< HEAD
=======
import prisma from '../prismaClient';
>>>>>>> b4672250

export async function uploadToStorage(
    file: Express.Multer.File,
    filename: string,
): Promise<string> {
    const containerName = 'mdma-dev';
    await storage.putObject(containerName, filename, file.buffer, {
        'Content-Type': file.mimetype,
    });
    return `${containerName}/${filename}`;
}

// extract file extension from MIME type
export function getFileExtension(mimeType: string) {
    switch (mimeType) {
        case 'image/jpeg':
            return '.jpeg';
        case 'image/png':
            return '.png';
        case 'image/gif':
            return '.gif';
        default:
            return '.jpg';
    }
}

export function validateDonatedItem(donatedItemId: number) {
    // Check if donatedItemId is a valid number (integer)
    if (isNaN(donatedItemId)) {
        return false;
    } else {
        return true;
    }
}<|MERGE_RESOLUTION|>--- conflicted
+++ resolved
@@ -1,9 +1,6 @@
 import multer from 'multer';
 import { storage } from '../configs/SMCloudStoreConfig';
-<<<<<<< HEAD
-=======
 import prisma from '../prismaClient';
->>>>>>> b4672250
 
 export async function uploadToStorage(
     file: Express.Multer.File,
